--- conflicted
+++ resolved
@@ -1,4 +1,3 @@
-<<<<<<< HEAD
 """Main file holding code responsible for running the program."""
 import os
 import pickle
@@ -6,6 +5,7 @@
 from PySide6 import QtCore
 from numpy import ndarray
 import cv2
+import pyautogui
 from detectEyes import detectEyes, DetectionType
 from computeScreenCoords import computeScreenCoords
 from ui.UI import UI, CALIBRATION_FILE_NAME
@@ -31,10 +31,7 @@
     def detectBlink(self, eyeCoords, blinkDuration) -> Any:
         pass
 
-    def clickMouse(self, screenCoords):
-        pass
-
-    def moveMouse(self, screenCoords):
+    def clickMouse(self, screenX, screenY):
         pass
 
     @QtCore.Slot(list)
@@ -77,14 +74,14 @@
         # didBlink = self.detectBlink(eyeCoords, self.blinkDuration)
 
         # # Determine screen coordinates from eye coordinates
-        # screenCoords = self.computeScreenCoords(eyeCoords)
+        # screenX, screenY = computeScreenCoords(eyeCoords)
 
         # # Click the mouse if the user has blinked
         # if didBlink:
-        #     clickMouse(screenCoords)
+        #     clickMouse(screenX, screenY)
 
         # # Move the mouse based on the eye coordinates
-        # moveMouse(eyeCoords)
+        # pyautogui.moveTo(screenX, screenY)
 
     def run(self) -> None:
         print("Starting Iris Software...")
@@ -103,57 +100,4 @@
 
 if __name__ == "__main__":
     program = IrisSoftware()
-    program.run()
-=======
-import pyautogui
-import cv2
-from detectEyes import detectEyes
-from ui.runners import launchUIThread
-
-
-def detectBlink(eyeCoords, blinkDuration):
-    pass
-
-
-def clickMouse(screenCoords):
-    pass
-
-
-def menuKeyPressed():
-    pass
-
-
-def readSettingsFromUI():
-    pass
-
-
-if __name__ == "__main__":
-    camera = cv2.VideoCapture(0)
-    eyeDetector = cv2.CascadeClassifier("resources/haarcascade_eye.xml")
-    uiLaunched = false
-    settings = {}
-
-    blinkDuration = 0
-    while True:
-        if uiLaunched:
-            readSettingsFromUI(settings)
-
-        _, image = camera.read()
-
-        # [(x1, y1), (x2, y2), ...]
-        eyeCoords = detectEyes(image, eyeDetector)
-
-        didBlink = detectBlink(eyeCoords, blinkDuration)
-
-        screenX, screenY = computeScreenCoords(eyeCoords)
-
-        if didBlink:
-            clickMouse(screenCoords)
-
-        # Move mouse
-        pyautogui.moveTo(screenX, screenY)
-
-        if menuKeyPressed():
-            launchUIThread()
-            uiLaunched = True
->>>>>>> 3cc7f753
+    program.run()