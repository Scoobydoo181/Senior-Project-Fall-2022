"""Main file holding code responsible for running the program."""
import os
import pickle
import sys
import threading
import cv2
import pyautogui
from detectEyes import EyeDetection
<<<<<<< HEAD
from computeScreenCoords import Interpolator, InterpolationType
from ui import UI, CALIBRATION_FILE_NAME
=======
from computeScreenCoords import Interpolator
from ui import UI, CALIBRATION_FILE_NAME, PupilModelOptions
>>>>>>> bc7534a1
from camera import Camera
from settings import loadSettings, saveSettings, SETTINGS_FILE_NAME


class IrisSoftware:
    """Main class responsible for running the program."""

    class State:
        """Wrapper for program state."""

        def __init__(self) -> None:
            self.shouldExit = False
            self.isCalibrated = False
            self.calibrationEyeCoords: list[list[tuple]] = []
            self.lastCursorPos = pyautogui.position()
            self.skipMouseMovement = False
            self.interpolatorType = InterpolationType.LINEAR_REGRESSION #InterpolationType.JOYSTICK

    def __init__(self) -> None:
        print("Initializing Iris Software...")
        self.settings = loadSettings()
        self.state = IrisSoftware.State()

        self.eyeDetector = EyeDetection()

        self.camera = Camera()

        self.ui = UI(self.camera.getResolution())
        self.ui.onCalibrationComplete = self.saveCalibrationData
        self.ui.onCaptureCalibrationEyeCoords = self.captureCalibrationEyeCoords
        self.ui.onCalibrationCancel = self.resetCalibrationEyeCoords
        self.ui.onChangePupilModel = self.changePupilModel
        self.ui.onChangeEyeColorThreshold = self.changeEyeColorThreshold

        self.processingThread: threading.Thread

        self.interpolator = Interpolator()

        # Load calibration data
        if os.path.exists(CALIBRATION_FILE_NAME):
            self.state.isCalibrated = True
            self.interpolator.calibrateInterpolator(CALIBRATION_FILE_NAME, self.state.interpolatorType)

    def detectBlink(self, eyeCoords, blinkDuration) -> any:
        pass

    def moveMouse(self, screenX, screenY):
<<<<<<< HEAD
        '''Move the mouse to the given screen coordinates, moving smoothly over multiple frames'''
        # Smooth out the mouse movement to minimize jitter
        smoothingFactor = 0.1
=======
        """Move the mouse to the given screen coordinates, moving smoothly over multiple frames"""
        if self.state.lastCursorPos is None:
            pyautogui.moveTo(screenX, screenY)
            self.state.lastCursorPos = (screenX, screenY)
        else:
            # Smooth out the mouse movement to minimize jitter
            x = (
                self.state.lastCursorPos[0]
                + (screenX - self.state.lastCursorPos[0]) * 0.1
            )
            y = (
                self.state.lastCursorPos[1]
                + (screenY - self.state.lastCursorPos[1]) * 0.1
            )
>>>>>>> bc7534a1

        x = self.state.lastCursorPos[0] + ((screenX - self.state.lastCursorPos[0]) * smoothingFactor)
        y = self.state.lastCursorPos[1] + ((screenY - self.state.lastCursorPos[1]) * smoothingFactor)

        if not self.state.skipMouseMovement:
            # print("Moving mouse from", pyautogui.position(), " to: ", (x, y), "goal coords: ", (screenX, screenY))
            pyautogui.moveTo(x, y)
            self.state.lastCursorPos = (x, y)

    def safeComputeCoords(self, eyeCoords):
        # return last cursor position if available when eyes aren't properly detected, if not return center screen
        if len(eyeCoords) < 2:
                self.state.skipMouseMovement = True
                return self.state.lastCursorPos
<<<<<<< HEAD
        
        newCoords = self.interpolator.computeScreenCoords(eyeCoords)

        if newCoords is not None: 
            return newCoords 
        else: 
            self.state.skipMouseMovement = True
            return self.state.lastCursorPos
=======
            res = list(self.camera.getResolution())
            return tuple([resolution // 2 for resolution in res])

        return self.interpolator.computeScreenCoords(eyeCoords)
>>>>>>> bc7534a1

    def changeEyeColorThreshold(self, value: int):
        """Take a value from 1-10 and scale it up."""
        self.settings.eyeColorThreshold = value
        transformedValue = 45 + 5 * (value - 1)
        self.eyeDetector.setBlobThreshold(transformedValue)
        saveSettings(self.settings)

    def changePupilModel(self, value: PupilModelOptions):
        self.settings.pupilDetectionModel = value
        if value == PupilModelOptions.ACCURACY:
            self.eyeDetector.setDetectionType(
                EyeDetection.DetectionType.FACE_EYE_CASCADE_BLOB
            )
        elif value == PupilModelOptions.SPEED:
            self.eyeDetector.setDetectionType(
                EyeDetection.DetectionType.EYE_CASCADE_BLOB
            )
        saveSettings(self.settings)

    def resetCalibrationEyeCoords(self):
        self.state.calibrationEyeCoords = []
        print("Reset current calibration eye coords.")

    def performInitialConfiguration(self):
        """Adjusts the eye color threshold until it detects pupils."""
        detectedPupils = False
        framesToCapture = 10

        for i in range(1, 21):
            self.changeEyeColorThreshold(i)

            currDetectedEyeCoords = []

            # Capture multiple frames to improve accuracy
            for _ in range(framesToCapture):
                frame = self.camera.getFrame()
                eyeCoords = self.eyeDetector.detectEyes(frame)
                if len(eyeCoords) >= 2:
                    currDetectedEyeCoords.append(eyeCoords)

            # Ensure that eyeCoords are found in each frame
            if len(currDetectedEyeCoords) >= int(framesToCapture * 0.8):
                print(f"Initial configuration eye threshold: {i + 1}")
                self.changeEyeColorThreshold(i + 1)
                detectedPupils = True
                break

        if not detectedPupils:
            os.remove(SETTINGS_FILE_NAME)
            raise Exception(
                "Failed to detect any pupil data during initial configuration."
            )

    def captureCalibrationEyeCoords(self):
        """Captures and stores a eye coords for calibration."""
        eyeCoords = []
        maxFramesToCapture = 30

        for _ in range(maxFramesToCapture):
            frame = self.camera.getFrame()
            eyeCoords = self.eyeDetector.detectEyes(frame)
            if len(eyeCoords) >= 2:
                break

        if len(eyeCoords) < 2:
            eyeCoords = [(None, None), (None, None)]

        self.state.calibrationEyeCoords.append(eyeCoords)
        print(f"Captured calibration eye coords: {eyeCoords}")
        self.ui.emitFinishedCaptureEyeCoords()

    def saveCalibrationData(self):
        """Saves the current calibration data and trains the screen coords model."""
        # Remove the old calibration data, if it exists
        if os.path.exists(CALIBRATION_FILE_NAME):
            os.remove(CALIBRATION_FILE_NAME)

        # Add calibration circles' locations to calibration data
        calibrationCircleLocations = self.ui.calibrationWindow.getCircleLocations()
        calibrationData = {
            "eyeCoords": self.state.calibrationEyeCoords,
            "calibrationCircleLocations": calibrationCircleLocations,
        }

        # Store calibration data in pickle file
        with open(CALIBRATION_FILE_NAME, "wb") as handle:
            pickle.dump(calibrationData, handle)

        print("Saved new calibration data.")

        # Reset current calibration frames
        self.resetCalibrationEyeCoords()

        # TODO: train screen coords model

    def processing(self):
        """Thread to run main loop of eye detection"""
        while not self.state.shouldExit:
            # Get the camera frame
            frame = self.camera.getFrame()

            # Get eye coordinates
            eyeCoords = self.eyeDetector.detectEyes(frame)

            # Draw circles around the eyes
            for (x, y) in eyeCoords:
                cv2.circle(frame, (x, y), 7, (0, 0, 255), 2)

            # Pass the frame to the UI
            self.ui.emitCameraFrame(frame)

            # # Check for blinks
            # didBlink = self.detectBlink(eyeCoords, self.blinkDuration)

            # # Determine screen coordinates from eye coordinates
            screenX, screenY = self.safeComputeCoords(eyeCoords)

            # # Click the mouse if the user has blinked
            # if didBlink:
            #     clickMouse(screenX, screenY)

            # # Move the mouse based on the eye coordinates
            # self.moveMouse(screenX, screenY)
<<<<<<< HEAD
            self.state.skipMouseMovement = False
            
=======

>>>>>>> bc7534a1
        # Release the camera before exiting
        self.camera.release()

    def run(self) -> None:
        """Launch threads and start program"""
        print("Starting Iris Software...")
        # Handle initial settings
        if not os.path.exists(SETTINGS_FILE_NAME):
            print("Performing initial configuration...")
            self.performInitialConfiguration()
        # Handle initial calibration
        if not self.state.isCalibrated:
            print("Calibrating program...")
            result = self.ui.runInitialCalibration()
            if result == -1:
                sys.exit()
            self.interpolator.calibrateInterpolator()
            self.state.isCalibrated = True
        # Spawn the processing thread
        print("Launching processing thread...")
        self.processingThread = threading.Thread(target=self.processing)
        self.processingThread.start()
        # Run the UI
        print("Launching the UI...")
        self.ui.run()
        # Tell all threads to exit
        print("Exiting Iris Software...")
        self.state.shouldExit = True


if __name__ == "__main__":
    program = IrisSoftware()
    program.run()<|MERGE_RESOLUTION|>--- conflicted
+++ resolved
@@ -6,13 +6,8 @@
 import cv2
 import pyautogui
 from detectEyes import EyeDetection
-<<<<<<< HEAD
 from computeScreenCoords import Interpolator, InterpolationType
-from ui import UI, CALIBRATION_FILE_NAME
-=======
-from computeScreenCoords import Interpolator
 from ui import UI, CALIBRATION_FILE_NAME, PupilModelOptions
->>>>>>> bc7534a1
 from camera import Camera
 from settings import loadSettings, saveSettings, SETTINGS_FILE_NAME
 
@@ -60,26 +55,9 @@
         pass
 
     def moveMouse(self, screenX, screenY):
-<<<<<<< HEAD
         '''Move the mouse to the given screen coordinates, moving smoothly over multiple frames'''
         # Smooth out the mouse movement to minimize jitter
         smoothingFactor = 0.1
-=======
-        """Move the mouse to the given screen coordinates, moving smoothly over multiple frames"""
-        if self.state.lastCursorPos is None:
-            pyautogui.moveTo(screenX, screenY)
-            self.state.lastCursorPos = (screenX, screenY)
-        else:
-            # Smooth out the mouse movement to minimize jitter
-            x = (
-                self.state.lastCursorPos[0]
-                + (screenX - self.state.lastCursorPos[0]) * 0.1
-            )
-            y = (
-                self.state.lastCursorPos[1]
-                + (screenY - self.state.lastCursorPos[1]) * 0.1
-            )
->>>>>>> bc7534a1
 
         x = self.state.lastCursorPos[0] + ((screenX - self.state.lastCursorPos[0]) * smoothingFactor)
         y = self.state.lastCursorPos[1] + ((screenY - self.state.lastCursorPos[1]) * smoothingFactor)
@@ -94,7 +72,6 @@
         if len(eyeCoords) < 2:
                 self.state.skipMouseMovement = True
                 return self.state.lastCursorPos
-<<<<<<< HEAD
         
         newCoords = self.interpolator.computeScreenCoords(eyeCoords)
 
@@ -103,12 +80,6 @@
         else: 
             self.state.skipMouseMovement = True
             return self.state.lastCursorPos
-=======
-            res = list(self.camera.getResolution())
-            return tuple([resolution // 2 for resolution in res])
-
-        return self.interpolator.computeScreenCoords(eyeCoords)
->>>>>>> bc7534a1
 
     def changeEyeColorThreshold(self, value: int):
         """Take a value from 1-10 and scale it up."""
@@ -233,12 +204,8 @@
 
             # # Move the mouse based on the eye coordinates
             # self.moveMouse(screenX, screenY)
-<<<<<<< HEAD
             self.state.skipMouseMovement = False
             
-=======
-
->>>>>>> bc7534a1
         # Release the camera before exiting
         self.camera.release()
 
