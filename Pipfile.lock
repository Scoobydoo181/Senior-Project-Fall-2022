--- conflicted
+++ resolved
@@ -1,11 +1,7 @@
 {
     "_meta": {
         "hash": {
-<<<<<<< HEAD
-            "sha256": "a62d411d95410fb25b266ace0c6a33683acd28b65dc28a11e7933365ec9d9584"
-=======
-            "sha256": "b8f9061eb9f0c22ec70e93c696a071c8b32dabd4ebe2954823f59da3987e329a"
->>>>>>> 3cc7f753
+            "sha256": "310a64f0c2397958617e2fa0793489dcd26f2ffe9b964afa8c92e8ea29047e6b"
         },
         "pipfile-spec": 6,
         "requires": {
@@ -20,7 +16,6 @@
         ]
     },
     "default": {
-<<<<<<< HEAD
         "joblib": {
             "hashes": [
                 "sha256:091138ed78f800342968c523bdde947e7a305b8594b910a0fea2ab83c3c6d385",
@@ -28,13 +23,12 @@
             ],
             "markers": "python_version >= '3.7'",
             "version": "==1.2.0"
-=======
+        },
         "mouseinfo": {
             "hashes": [
                 "sha256:2c62fb8885062b8e520a3cce0a297c657adcc08c60952eb05bc8256ef6f7f6e7"
             ],
             "version": "==0.1.3"
->>>>>>> 3cc7f753
         },
         "numpy": {
             "hashes": [
@@ -86,7 +80,6 @@
             "index": "pypi",
             "version": "==4.6.0.66"
         },
-<<<<<<< HEAD
         "pandas": {
             "hashes": [
                 "sha256:1e4285f5de1012de20ca46b188ccf33521bff61ba5c5ebd78b4fb28e5416a9f1",
@@ -117,7 +110,7 @@
             ],
             "index": "pypi",
             "version": "==1.3.5"
-=======
+        },
         "pillow": {
             "hashes": [
                 "sha256:0030fdbd926fb85844b8b92e2f9449ba89607231d3dd597a21ae72dc7fe26927",
@@ -218,7 +211,6 @@
                 "sha256:4428600ed19b30cd3f4b5d83767d198fc1dbae7439eecf9bd795445c009b67ae"
             ],
             "version": "==0.1.28"
->>>>>>> 3cc7f753
         },
         "pyside6": {
             "hashes": [
@@ -247,7 +239,6 @@
             "markers": "python_version < '3.11' and python_version >= '3.6'",
             "version": "==6.3.2"
         },
-<<<<<<< HEAD
         "python-dateutil": {
             "hashes": [
                 "sha256:0123cacc1627ae19ddf3c27a5de5bd67ee4586fbdd6440d9748f8abb483d3e86",
@@ -255,6 +246,12 @@
             ],
             "markers": "python_version >= '2.7' and python_version not in '3.0, 3.1, 3.2, 3.3'",
             "version": "==2.8.2"
+        },
+        "pytweening": {
+            "hashes": [
+                "sha256:8533282cf70b31de8a0499e1cf420930b0013c787118872b2ec899382792e2e6"
+            ],
+            "version": "==1.0.4"
         },
         "pytz": {
             "hashes": [
@@ -335,13 +332,6 @@
             ],
             "index": "pypi",
             "version": "==1.7.3"
-=======
-        "pytweening": {
-            "hashes": [
-                "sha256:8533282cf70b31de8a0499e1cf420930b0013c787118872b2ec899382792e2e6"
-            ],
-            "version": "==1.0.4"
->>>>>>> 3cc7f753
         },
         "shiboken6": {
             "hashes": [
